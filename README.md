--- conflicted
+++ resolved
@@ -1,5 +1,5 @@
-<<<<<<< HEAD
 # HigherOrderNetworks.jl
+
 
 This package contains algorithms to generate and analyze higher-order networks based on the latest research in network science, along with datasets to run the algorithms on. The package also contains our original model
 
@@ -12,8 +12,4 @@
 using HigherOrderNetworks
 ```
 
-## Examples
 
-=======
-# HigherOrderNetworks.jl
->>>>>>> 6d3f6554
